[![Build Status](https://travis-ci.com/burbon/terraform-provider-restapi.svg?branch=master)](https://travis-ci.com/burbon/terraform-provider-restapi)
[![Coverage Status](https://coveralls.io/repos/github/burbon/terraform-provider-restapi/badge.svg?branch=master)](https://coveralls.io/github/burbon/terraform-provider-restapi?branch=master)
[![Go Report Card](https://goreportcard.com/badge/github.com/burbon/terraform-provider-restapi)](https://goreportcard.com/report/github.com/burbon/terraform-provider-restapi)
# Terraform provider for generic REST APIs

This terraform provider allows you to interact with APIs that may not yet have a first-class provider available by implementing a "dumb" REST API client.

This provider is essentially created to be a terraform-wrapped `cURL` client. Because of this, you need to know quite a bit about the API you are interacting with as opposed to full-featured terraform providers written with a specific API in mind.

There are a few requirements about how the API must work for this provider to be able to do its thing:
* The API is expected to support the following HTTP methods:
    * POST: create an object
    * GET: read an object
    * PUT: update an object
    * DELETE: remove an object
* An "object" in the API has a unique identifier the API will return
* Objects live under a distinct path such that for the path `/api/v1/things`...
    * POST on `/api/v1/things` creates a new object
    * GET, PUT and DELETE on `/api/v1/things/{id}` manages an existing object

Have a look at the [examples directory](examples) for some use cases

&nbsp;

## Provider Documentation
This provider has only a few moving components, but LOTS of configurable parameters
* [provider documentation](docs/index.md#restapi-provider)
* [restapi_object resource documentation](docs/resources/object.md#resource-restapi_object)
* [restapi_object datasource documentation](docs/data-sources/object.md#data-source-restapi_object)

&nbsp;

## Usage
* Try to set as few parameters as possible to begin with. The more complicated the configuration gets, the more difficult troubleshooting can become.
* Play with the [fakeserver cli tool](fakeservercli/) (included in releases) to get a feel for how this API client is expected to work. Also see the [examples directory](examples) directory for some working use cases with fakeserver.
* By default, data isn't considered sensitive. If you want to hide the data this provider submits as well as the data returned by the API, you would need to set environment variable `API_DATA_IS_SENSITIVE=true`.
* The `*_path` elements are for very specific use cases where one might initially create an object in one location, but read/update/delete it on another path. For this reason, they allow for substitution to be done by the provider internally by injecting the `id` somewhere along the path. This is similar to terraform's substitution syntax in the form of `${variable.name}`, but must be done within the provider due to structure. The only substitution available is to replace the string `{id}` with the internal (terraform) `id` of the object as learned by the `id_attribute`.

&nbsp;

<<<<<<< HEAD
## `restapi` resource configuration
- `path` (string, required): The API path on top of the base URL set in the provider that represents objects of this type on the API server.
- `create_path` (string, optional): Defaults to `path`. The API path that represents where to CREATE (POST) objects of this type on the API server. The string `{id}` will be replaced with the terraform ID of the object if the data contains the `id_attribute`.
- `read_path` (string, optional): Defaults to `path/{id}`. The API path that represents where to READ (GET) objects of this type on the API server. The string `{id}` will be replaced with the terraform ID of the object.
- `update_path` (string, optional): Defaults to `path/{id}`. The API path that represents where to UPDATE (PUT) objects of this type on the API server. The string `{id}` will be replaced with the terraform ID of the object.
- `create_method` (string, optional): Defaults to `create_method` set on the provider. Allows per-resource override of `create_method` (see `create_method` provider config documentation).
- `read_method` (string, optional): Defaults to `read_method` set on the provider. Allows per-resource override of `read_method` (see `read_method` provider config documentation).
- `update_method` (string, optional): Defaults to `update_method` set on the provider. Allows per-resource override of `update_method` (see `update_method` provider config documentation).
- `destroy_method` (string, optional): Defaults to `destroy_method` set on the provider. Allows per-resource override of `destroy_method` (see `destroy_method` provider config documentation).
- `destroy_path` (string, optional): Defaults to `path/{id}`. The API path that represents where to DESTROY (DELETE) objects of this type on the API server. The string `{id}` will be replaced with the terraform ID of the object.
- `id_attribute` (string, optional): Defaults to `id_attribute` set on the provider. Allows per-resource override of `id_attribute` (see `id_attribute` provider config documentation).
- `object_id` (string, optional): Defaults to the id learned by the provider during normal operations and `id_attribute`. Allows you to set the id manually. This is used in conjunction with the `*_path` attributes.
- `data` (string, required): Valid JSON data that this provider will manage with the API server. This should represent the whole API object that you want to create. The provider's information.
- `force_new` (array of strings, optional): Any changes to these values will result in recreating the resource instead of updating.
- `debug` (boolean, optional): Whether to emit verbose debug output while working with the API object on the server. This can be gathered by setting `TF_LOG=1` environment variable.
- `read_search` (map, optional): Custom search for `read_path`. This map will take `search_key`, `search_value`, `results_key` and `query_string` (see datasource config documentation).
- `query_string` (string, optional): Query string to be included in path.


This provider also exports the following parameters:
- `id`: The ID of the object that is being managed.
- `api_data`: After data from the API server is read, this map will include k/v pairs usable in other Terraform resources as readable objects. Currently the value is the golang fmt package's representation of the value (simple primitives are set as expected, but complex types like arrays and maps contain golang formatting).
- `api_response`: Contains the raw JSON response read back from the API server. Can be parsed with [`jsondecode`](https://www.terraform.io/docs/configuration/functions/jsondecode.html) to allow access to deeply nested data.
- `create_response`: Contains the raw JSON response from the initial object creation - use when an API only returns required data during create. Can be parsed with [`jsondecode`](https://www.terraform.io/docs/configuration/functions/jsondecode.html) to allow access to deeply nested data.

Note that the `*_path` elements are for very specific use cases where one might initially create an object in one location, but read/update/delete it on another path. For this reason, they allow for substitution to be done by the provider internally by injecting the `id` somewhere along the path. This is similar to terraform's substitution syntax in the form of `${variable.name}`, but must be done within the provider due to structure. The only substitution available is to replace the string `{id}` with the internal (terraform) `id` of the object as learned by the `id_attribute`.

By default data isn't considered as sensitive. If you want to hide `data's` value in output you would need to set environment variable `API_DATA_IS_SENSITIVE="true"`.
=======
### Troubleshooting
Because this provider is just a terraform-wrapped `cURL`, the API details and the go implementation of this client are often leaked to you.
This means you, as the user, will have a bit more troubleshooting on your hands than would typically be required of a full-fledged provider if you experience issues.

Here are some tips for troubleshooting that may be helpful...

>>>>>>> a73045d2
&nbsp;

#### Debug log
**Rely heavily on the debug log.** The debug log, enabled by setting the environment variable `TF_LOG=1` and enabling the `debug` parameter on the provider, is the best way to figure out what is happening.

If an unexpected error occurs, enable debug log and review the output
* Does the API return an odd HTTP response code? This is common for bad requests to the API. Look closely at the HTTP request details.
* Does an unexpected golang 'unmarshaling' error occur? Take a look at the debug log and see if anything other than a hash (for resources) or an array (for the datasource) is being returned. The provider cannot cope with cases where a JSON object is requested, but an array of JSON objects is returned, for example

&nbsp;

### Importing existing resources
This provider supports importing existing resources into the terraform state. Import is done according to the various provider/resource configuation settings to contact the API server and obtain data. That is: if a custom read method, path, or id attribute is defined, the provider will honor those settings to pull data in.

To import data:
`terraform import restapi.Name /path/to/resource`

See a concrete example [here](examples/dummy_users_with_fakeserver.tf)

&nbsp;

## Installation
There are two standard methods of installing this provider detailed [in Terraform's documentation](https://www.terraform.io/docs/configuration/providers.html#third-party-plugins). You can place the file in the directory of your .tf file in `terraform.d/plugins/{OS}_{ARCH}/` or place it in your home directory at `~/.terraform.d/plugins/{OS}_{ARCH}/`

The released binaries are named `terraform-provider-restapi_vX.Y.Z-{OS}-{ARCH}` so you know which binary to install. You *may* need to rename the binary you use during installation to just `terraform-provider-restapi_vX.Y.Z`.

Once downloaded, be sure to make the plugin executable by running `chmod +x terraform-provider-restapi_vX.Y.Z-{OS}-{ARCH}`.

&nbsp;

## Contributing
Pull requests are always welcome! Please be sure the following things are taken care of with your pull request:
* `go fmt` is run before pushing
* Be sure to add a test case for new functionality (or explain why this cannot be done)
* Run the `scripts/test.sh` script to be sure everything works
* Ensure new attributes can also be set by environment variables

#### Development environment requirements
* [Golang](https://golang.org/dl/) v1.11 or newer is installed and `go` is in your path
* [Terraform](https://www.terraform.io/downloads.html) is installed and `terraform` is in your path

To make development easy, you can use the Docker image [druggeri/tdk](https://hub.docker.com/r/druggeri/tdk) as a development environment:
```
docker run -it --name tdk --rm -v "$HOME/go":/root/go druggeri/tdk
go get github.com/Mastercard/terraform-provider-restapi
cd ~/go/src/github.com/Mastercard/terraform-provider-restapi
#Hack hack hack
```<|MERGE_RESOLUTION|>--- conflicted
+++ resolved
@@ -38,43 +38,12 @@
 
 &nbsp;
 
-<<<<<<< HEAD
-## `restapi` resource configuration
-- `path` (string, required): The API path on top of the base URL set in the provider that represents objects of this type on the API server.
-- `create_path` (string, optional): Defaults to `path`. The API path that represents where to CREATE (POST) objects of this type on the API server. The string `{id}` will be replaced with the terraform ID of the object if the data contains the `id_attribute`.
-- `read_path` (string, optional): Defaults to `path/{id}`. The API path that represents where to READ (GET) objects of this type on the API server. The string `{id}` will be replaced with the terraform ID of the object.
-- `update_path` (string, optional): Defaults to `path/{id}`. The API path that represents where to UPDATE (PUT) objects of this type on the API server. The string `{id}` will be replaced with the terraform ID of the object.
-- `create_method` (string, optional): Defaults to `create_method` set on the provider. Allows per-resource override of `create_method` (see `create_method` provider config documentation).
-- `read_method` (string, optional): Defaults to `read_method` set on the provider. Allows per-resource override of `read_method` (see `read_method` provider config documentation).
-- `update_method` (string, optional): Defaults to `update_method` set on the provider. Allows per-resource override of `update_method` (see `update_method` provider config documentation).
-- `destroy_method` (string, optional): Defaults to `destroy_method` set on the provider. Allows per-resource override of `destroy_method` (see `destroy_method` provider config documentation).
-- `destroy_path` (string, optional): Defaults to `path/{id}`. The API path that represents where to DESTROY (DELETE) objects of this type on the API server. The string `{id}` will be replaced with the terraform ID of the object.
-- `id_attribute` (string, optional): Defaults to `id_attribute` set on the provider. Allows per-resource override of `id_attribute` (see `id_attribute` provider config documentation).
-- `object_id` (string, optional): Defaults to the id learned by the provider during normal operations and `id_attribute`. Allows you to set the id manually. This is used in conjunction with the `*_path` attributes.
-- `data` (string, required): Valid JSON data that this provider will manage with the API server. This should represent the whole API object that you want to create. The provider's information.
-- `force_new` (array of strings, optional): Any changes to these values will result in recreating the resource instead of updating.
-- `debug` (boolean, optional): Whether to emit verbose debug output while working with the API object on the server. This can be gathered by setting `TF_LOG=1` environment variable.
-- `read_search` (map, optional): Custom search for `read_path`. This map will take `search_key`, `search_value`, `results_key` and `query_string` (see datasource config documentation).
-- `query_string` (string, optional): Query string to be included in path.
-
-
-This provider also exports the following parameters:
-- `id`: The ID of the object that is being managed.
-- `api_data`: After data from the API server is read, this map will include k/v pairs usable in other Terraform resources as readable objects. Currently the value is the golang fmt package's representation of the value (simple primitives are set as expected, but complex types like arrays and maps contain golang formatting).
-- `api_response`: Contains the raw JSON response read back from the API server. Can be parsed with [`jsondecode`](https://www.terraform.io/docs/configuration/functions/jsondecode.html) to allow access to deeply nested data.
-- `create_response`: Contains the raw JSON response from the initial object creation - use when an API only returns required data during create. Can be parsed with [`jsondecode`](https://www.terraform.io/docs/configuration/functions/jsondecode.html) to allow access to deeply nested data.
-
-Note that the `*_path` elements are for very specific use cases where one might initially create an object in one location, but read/update/delete it on another path. For this reason, they allow for substitution to be done by the provider internally by injecting the `id` somewhere along the path. This is similar to terraform's substitution syntax in the form of `${variable.name}`, but must be done within the provider due to structure. The only substitution available is to replace the string `{id}` with the internal (terraform) `id` of the object as learned by the `id_attribute`.
-
-By default data isn't considered as sensitive. If you want to hide `data's` value in output you would need to set environment variable `API_DATA_IS_SENSITIVE="true"`.
-=======
 ### Troubleshooting
 Because this provider is just a terraform-wrapped `cURL`, the API details and the go implementation of this client are often leaked to you.
 This means you, as the user, will have a bit more troubleshooting on your hands than would typically be required of a full-fledged provider if you experience issues.
 
 Here are some tips for troubleshooting that may be helpful...
 
->>>>>>> a73045d2
 &nbsp;
 
 #### Debug log
