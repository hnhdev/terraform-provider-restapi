package restapi

import (
	"bytes"
	"context"
	"crypto/tls"
	"encoding/json"
	"errors"
	"fmt"
	"io/ioutil"
	"log"
	"math"
	"net/http"
	"net/http/cookiejar"
	"net/url"
	"strings"
	"time"

<<<<<<< HEAD
	"github.com/sethvargo/go-retry"
=======
>>>>>>> 2a972eaf
	"golang.org/x/oauth2"
	"golang.org/x/oauth2/clientcredentials"
	"golang.org/x/time/rate"
)

type apiClientOpt struct {
	uri                 string
	insecure            bool
	username            string
	password            string
	bearer              string
	headers             map[string]string
	timeout             int
	idAttribute         string
	createMethod        string
	readMethod          string
	updateMethod        string
	updateData          string
	destroyMethod       string
	destroyData         string
	copyKeys            []string
	writeReturnsObject  bool
	createReturnsObject bool
	xssiPrefix          string
	useCookies          bool
	rateLimit           float64
	oauthClientID       string
	oauthClientSecret   string
	oauthScopes         []string
	oauthTokenURL       string
	oauthEndpointParams url.Values
	certFile            string
	keyFile             string
	certString          string
	keyString           string
	debug               bool
	GCPOauthConfig      *GCPOauthConfig
	AzureOauthConfig    *AzureOauthConfig
	AsyncSettings       *AsyncSettings
}

/*APIClient is a HTTP client with additional controlling fields*/
type APIClient struct {
	httpClient          *http.Client
	uri                 string
	insecure            bool
	username            string
	password            string
	bearer              string
	headers             map[string]string
	idAttribute         string
	createMethod        string
	readMethod          string
	updateMethod        string
	updateData          string
	destroyMethod       string
	destroyData         string
	copyKeys            []string
	writeReturnsObject  bool
	createReturnsObject bool
	xssiPrefix          string
	rateLimiter         *rate.Limiter
	debug               bool
	oauthConfig         *clientcredentials.Config
	gcpOauthConfig      *GCPOauthConfig
	azureOauthConfig    *AzureOauthConfig
	AsyncSettings       *AsyncSettings
	gcpOauthToken       *oauth2.Token
}

// NewAPIClient makes a new api client for RESTful calls
func NewAPIClient(opt *apiClientOpt) (*APIClient, error) {
	if opt.debug {
		log.Printf("api_client.go: Constructing debug api_client\n")
	}

	if opt.uri == "" {
		return nil, errors.New("uri must be set to construct an API client")
	}

	/* Sane default */
	if opt.idAttribute == "" {
		opt.idAttribute = "id"
	}

	/* Remove any trailing slashes since we will append
	   to this URL with our own root-prefixed location */
	if strings.HasSuffix(opt.uri, "/") {
		opt.uri = opt.uri[:len(opt.uri)-1]
	}

	if opt.createMethod == "" {
		opt.createMethod = "POST"
	}
	if opt.readMethod == "" {
		opt.readMethod = "GET"
	}
	if opt.updateMethod == "" {
		opt.updateMethod = "PUT"
	}
	if opt.destroyMethod == "" {
		opt.destroyMethod = "DELETE"
	}

	tlsConfig := &tls.Config{
		/* Disable TLS verification if requested */
		InsecureSkipVerify: opt.insecure,
	}

	if opt.certString != "" && opt.keyString != "" {
		cert, err := tls.X509KeyPair([]byte(opt.certString), []byte(opt.keyString))
		if err != nil {
			return nil, err
		}
		tlsConfig.Certificates = []tls.Certificate{cert}
	}

	if opt.certFile != "" && opt.keyFile != "" {
		cert, err := tls.LoadX509KeyPair(opt.certFile, opt.keyFile)
		if err != nil {
			return nil, err
		}
		tlsConfig.Certificates = []tls.Certificate{cert}
	}

	tr := &http.Transport{
		TLSClientConfig: tlsConfig,
		Proxy:           http.ProxyFromEnvironment,
	}

	var cookieJar http.CookieJar

	if opt.useCookies {
		cookieJar, _ = cookiejar.New(nil)
	}

	rateLimit := rate.Limit(opt.rateLimit)
	bucketSize := int(math.Max(math.Round(opt.rateLimit), 1))
	log.Printf("limit: %f bucket: %d", opt.rateLimit, bucketSize)
	rateLimiter := rate.NewLimiter(rateLimit, bucketSize)

	client := APIClient{
		httpClient: &http.Client{
			Timeout:   time.Second * time.Duration(opt.timeout),
			Transport: tr,
			Jar:       cookieJar,
		},
		rateLimiter:         rateLimiter,
		uri:                 opt.uri,
		insecure:            opt.insecure,
		username:            opt.username,
		password:            opt.password,
		bearer:              opt.bearer,
		headers:             opt.headers,
		idAttribute:         opt.idAttribute,
		createMethod:        opt.createMethod,
		readMethod:          opt.readMethod,
		updateMethod:        opt.updateMethod,
		updateData:          opt.updateData,
		destroyMethod:       opt.destroyMethod,
		destroyData:         opt.destroyData,
		copyKeys:            opt.copyKeys,
		writeReturnsObject:  opt.writeReturnsObject,
		createReturnsObject: opt.createReturnsObject,
		xssiPrefix:          opt.xssiPrefix,
		debug:               opt.debug,
	}

	if opt.oauthClientID != "" && opt.oauthClientSecret != "" && opt.oauthTokenURL != "" {
		client.oauthConfig = &clientcredentials.Config{
			ClientID:       opt.oauthClientID,
			ClientSecret:   opt.oauthClientSecret,
			TokenURL:       opt.oauthTokenURL,
			Scopes:         opt.oauthScopes,
			EndpointParams: opt.oauthEndpointParams,
		}
	}

	if opt.GCPOauthConfig != nil {
		client.gcpOauthConfig = opt.GCPOauthConfig
	}

	if opt.AzureOauthConfig != nil {
		client.azureOauthConfig = opt.AzureOauthConfig
	}

	if opt.AsyncSettings != nil {
		client.AsyncSettings = opt.AsyncSettings
	}

	if opt.debug {
		log.Printf("api_client.go: Constructed client:\n%s", client.toString())
	}
	return &client, nil
}

// Convert the important bits about this object to string representation
// This is useful for debugging.
func (client *APIClient) toString() string {
	var buffer bytes.Buffer
	buffer.WriteString(fmt.Sprintf("uri: %s\n", client.uri))
	buffer.WriteString(fmt.Sprintf("insecure: %t\n", client.insecure))
	buffer.WriteString(fmt.Sprintf("username: %s\n", client.username))
	buffer.WriteString(fmt.Sprintf("password: %s\n", client.password))
	buffer.WriteString(fmt.Sprintf("bearer: %s\n", client.bearer))
	buffer.WriteString(fmt.Sprintf("id_attribute: %s\n", client.idAttribute))
	buffer.WriteString(fmt.Sprintf("write_returns_object: %t\n", client.writeReturnsObject))
	buffer.WriteString(fmt.Sprintf("create_returns_object: %t\n", client.createReturnsObject))
	buffer.WriteString("headers:\n")
	for k, v := range client.headers {
		buffer.WriteString(fmt.Sprintf("  %s: %s\n", k, v))
	}
	for _, n := range client.copyKeys {
		buffer.WriteString(fmt.Sprintf("  %s", n))
	}
	return buffer.String()
}

/*
Helper function that handles sending/receiving and handling

	of HTTP data in and out.
*/
func (client *APIClient) sendRequest(method string, path string, data string) (string, error) {
	var requestUri string = client.uri + path
	var responseBody string
	var requestBody string = data
	var requestMethod string = method
	var requestIsRedirected bool = false
	var backoff retry.Backoff = retry.NewConstant(time.Second)

	if client.AsyncSettings != nil && client.AsyncSettings.PollInterval > 0 {
		backoff = retry.NewConstant(time.Duration(client.AsyncSettings.PollInterval) * time.Second)
	}

	if client.AsyncSettings != nil && client.AsyncSettings.MaximumPollingDuration > 0 {
		backoff = retry.WithMaxDuration(time.Duration(client.AsyncSettings.MaximumPollingDuration)*time.Second, backoff)
	}

	var req *http.Request
	var err error

	if client.debug {
		log.Printf("api_client.go: method='%s', path='%s', full uri (derived)='%s', data='%s'\n", requestMethod, path, requestUri, data)
	}

	ctx := context.Background()

	err = retry.Do(ctx, backoff, func(ctx context.Context) error {
		buffer := bytes.NewBuffer([]byte(requestBody))

		if requestBody == "" {
			req, err = http.NewRequest(requestMethod, requestUri, nil)
		} else {
			req, err = http.NewRequest(requestMethod, requestUri, buffer)

			/* Default of application/json, but allow headers array to overwrite later */
			if err == nil {
				req.Header.Set("Content-Type", "application/json")
			}
		}

		if err != nil {
			log.Fatal(err)
			return err
		}

		if client.debug {
			log.Printf("api_client.go: Sending HTTP request to %s...\n", req.URL)
		}

		/* Allow for tokens or other pre-created secrets */
		if len(client.headers) > 0 {
			for n, v := range client.headers {
				req.Header.Set(n, v)
			}
		}

<<<<<<< HEAD
		/* Set bearer from env var if supplied */
		if client.bearer != "" {
			req.Header.Set("Authorization", fmt.Sprintf("Bearer %s", client.bearer))
=======
	if client.oauthConfig != nil {
		ctx := context.WithValue(context.Background(), oauth2.HTTPClient, client.httpClient)
		tokenSource := client.oauthConfig.TokenSource(ctx)
		token, err := tokenSource.Token()
		if err != nil {
			return "", err
>>>>>>> 2a972eaf
		}

		if client.oauthConfig != nil {
			tokenSource := client.oauthConfig.TokenSource(context.Background())
			token, err := tokenSource.Token()

			if err != nil {
				return err
			}

			req.Header.Set("Authorization", fmt.Sprintf("Bearer %s", token.AccessToken))
		}

		if client.gcpOauthConfig != nil {
			token := client.gcpOauthToken
			empty_token := token == nil
			expired_token := !empty_token && time.Now().Add(-time.Minute).After(token.Expiry)

			if client.debug {
				if expired_token {
					log.Println("GCP bearer token expired")
				} else if empty_token {
					log.Println("no GCP bearer token in memory")
				} else {
					log.Println("reusing GCP bearer token")
				}
			}

			if empty_token || expired_token {
				if client.debug {
					log.Println("attemtping to fetch new GCP bearer token")
				}

				token, err = GetGCPOauthToken(client.gcpOauthConfig)

				if err != nil {
					return err
				}

				client.gcpOauthToken = token
			}

			req.Header.Set("Authorization", fmt.Sprintf("Bearer %s", token.AccessToken))
		}

		if client.azureOauthConfig != nil {
			token, err := GetAzureOauthToken(client.azureOauthConfig)

			if err != nil {
				return err
			}

			req.Header.Set("Authorization", fmt.Sprintf("Bearer %s", token.AccessToken))
		}

		if client.username != "" && client.password != "" {
			/* ... and fall back to basic auth if configured */
			req.SetBasicAuth(client.username, client.password)
		}

		if client.debug {
			var headerList []string

			for name, headers := range req.Header {
				for _, h := range headers {
					headerList = append(headerList, fmt.Sprintf("%s, %s", name, h))
				}
			}

			body := "<none>"
			if req.Body != nil {
				body = string(requestBody)
			}

			log.Printf(`
--- [REQUEST TO %s] ---
%s %s 

%s

%s

--- [END REQUEST] ---`, req.Host, req.Method, req.URL, strings.Join(headerList, "\n"), body)
		}

		if client.rateLimiter != nil {
			// Rate limiting
			if client.debug {
				log.Printf("Waiting for rate limit availability\n")
			}
			_ = client.rateLimiter.Wait(context.Background())
		}

		resp, err := client.httpClient.Do(req)

		if err != nil {
			log.Fatal(err)
			return err
		}

		bodyBytes, err := ioutil.ReadAll(resp.Body)
		resp.Body.Close()

		if err != nil {
			return err
		}

		if client.debug {
			var headerList []string

			for name, headers := range resp.Header {
				for _, h := range headers {
					headerList = append(headerList, fmt.Sprintf("%s, %s", name, h))
				}
			}

			if err != nil {
				return err
			}

			log.Printf(`
--- [RESPONSE FROM %s] ---
%s

%s

%s

--- [END RESPONSE] ---`, resp.Request.Host, resp.Status, strings.Join(headerList, "\n"), string(bodyBytes))
		}

		body := strings.TrimPrefix(string(bodyBytes), client.xssiPrefix)
		responseBody = body

		if resp.StatusCode < 200 || resp.StatusCode >= 300 {
			return fmt.Errorf("unexpected response code '%d': %s", resp.StatusCode, body)
		}

		if client.AsyncSettings != nil && client.AsyncSettings.RedirectUriKey != "" && !requestIsRedirected {
			var result interface{}
			err = json.Unmarshal([]byte(body), &result)

			if err != nil {
				return err
			} else {
				redirectUri, err := GetStringAtKey(result.(map[string]interface{}), client.AsyncSettings.RedirectUriKey, client.debug)

				if err != nil {
					log.Printf("api_client.go: Cant find redirect URI key: %s\n", err)
					return err
				}

				if client.debug {
					log.Printf("api_client.go: Has follow uri, following to: %s", redirectUri)
				}

				requestUri = redirectUri
				requestMethod = "GET"
				requestIsRedirected = true
				requestBody = ""

				return retry.RetryableError(errors.New("should retry with new path"))
			}
		}

		if client.AsyncSettings != nil && client.AsyncSettings.SearchKey != "" && client.AsyncSettings.SearchValue != "" {
			var result interface{}
			err = json.Unmarshal([]byte(body), &result)

			if err != nil {
				return err
			}

			value, err := GetStringAtKey(result.(map[string]interface{}), client.AsyncSettings.SearchKey, client.debug)

			if err != nil {
				return err
			}

			if value != client.AsyncSettings.SearchValue {
				if client.debug {
					log.Printf("api_client.go: search value does not match desired value %s!=%s", value, client.AsyncSettings.SearchValue)
				}
				return retry.RetryableError(errors.New("async search value not found, retrying"))
			}
		}

		return nil
	})

	return responseBody, err
}<|MERGE_RESOLUTION|>--- conflicted
+++ resolved
@@ -16,10 +16,7 @@
 	"strings"
 	"time"
 
-<<<<<<< HEAD
 	"github.com/sethvargo/go-retry"
-=======
->>>>>>> 2a972eaf
 	"golang.org/x/oauth2"
 	"golang.org/x/oauth2/clientcredentials"
 	"golang.org/x/time/rate"
@@ -298,29 +295,16 @@
 			}
 		}
 
-<<<<<<< HEAD
-		/* Set bearer from env var if supplied */
-		if client.bearer != "" {
-			req.Header.Set("Authorization", fmt.Sprintf("Bearer %s", client.bearer))
-=======
-	if client.oauthConfig != nil {
-		ctx := context.WithValue(context.Background(), oauth2.HTTPClient, client.httpClient)
-		tokenSource := client.oauthConfig.TokenSource(ctx)
-		token, err := tokenSource.Token()
-		if err != nil {
-			return "", err
->>>>>>> 2a972eaf
-		}
-
 		if client.oauthConfig != nil {
-			tokenSource := client.oauthConfig.TokenSource(context.Background())
+			ctx := context.WithValue(context.Background(), oauth2.HTTPClient, client.httpClient)
+			tokenSource := client.oauthConfig.TokenSource(ctx)
 			token, err := tokenSource.Token()
 
 			if err != nil {
 				return err
 			}
 
-			req.Header.Set("Authorization", fmt.Sprintf("Bearer %s", token.AccessToken))
+			req.Header.Set("Authorization", "Bearer "+token.AccessToken)
 		}
 
 		if client.gcpOauthConfig != nil {
