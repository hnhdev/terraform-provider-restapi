--- conflicted
+++ resolved
@@ -13,34 +13,6 @@
 )
 
 type apiObjectOpts struct {
-<<<<<<< HEAD
-	path          string
-	get_path      string
-	post_path     string
-	put_path      string
-	update_method string
-	delete_path   string
-	search_path   string
-	debug         bool
-	read_search   map[string]string
-	id            string
-	id_attribute  string
-	data          string
-}
-
-type api_object struct {
-	api_client    *api_client
-	get_path      string
-	post_path     string
-	put_path      string
-	update_method string
-	delete_path   string
-	search_path   string
-	debug         bool
-	read_search   map[string]string
-	id            string
-	id_attribute  string
-=======
 	path           string
 	get_path       string
 	post_path      string
@@ -52,6 +24,7 @@
 	delete_path    string
 	search_path    string
 	debug          bool
+  read_search    map[string]string
 	id             string
 	id_attribute   string
 	data           string
@@ -69,9 +42,9 @@
 	delete_path    string
 	search_path    string
 	debug          bool
+  read_search    map[string]string
 	id             string
 	id_attribute   string
->>>>>>> 1c013122
 
 	/* Set internally */
 	data         map[string]interface{} /* Data as managed by the user */
@@ -124,21 +97,6 @@
 	}
 
 	obj := api_object{
-<<<<<<< HEAD
-		api_client:    i_client,
-		get_path:      opts.get_path,
-		post_path:     opts.post_path,
-		put_path:      opts.put_path,
-		update_method: opts.update_method,
-		delete_path:   opts.delete_path,
-		search_path:   opts.search_path,
-		debug:         opts.debug,
-		read_search:   opts.read_search,
-		id:            opts.id,
-		id_attribute:  opts.id_attribute,
-		data:          make(map[string]interface{}),
-		api_data:      make(map[string]interface{}),
-=======
 		api_client:     i_client,
 		get_path:       opts.get_path,
 		post_path:      opts.post_path,
@@ -150,11 +108,11 @@
 		delete_path:    opts.delete_path,
 		search_path:    opts.search_path,
 		debug:          opts.debug,
+    read_search:    opts.read_search,
 		id:             opts.id,
 		id_attribute:   opts.id_attribute,
 		data:           make(map[string]interface{}),
 		api_data:       make(map[string]interface{}),
->>>>>>> 1c013122
 	}
 
 	if opts.data != "" {
